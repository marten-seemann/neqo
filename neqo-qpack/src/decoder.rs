// Licensed under the Apache License, Version 2.0 <LICENSE-APACHE or
// http://www.apache.org/licenses/LICENSE-2.0> or the MIT license
// <LICENSE-MIT or http://opensource.org/licenses/MIT>, at your
// option. This file may not be copied, modified, or distributed
// except according to those terms.

<<<<<<< HEAD
=======
#![allow(unused_variables, dead_code)]
>>>>>>> 3125557c
use crate::huffman::Huffman;
use crate::qpack_helper::{
    read_prefixed_encoded_int_slice, read_prefixed_encoded_int_with_connection, BufWrapper,
};
use crate::qpack_send_buf::QPData;
use crate::table::HeaderTable;
use crate::{Error, Res};
use neqo_transport::connection::Connection;
use std::{mem, str};

pub const QPACK_UNI_STREAM_TYPE_DECODER: u64 = 0x3;

fn to_string(v: &[u8]) -> Res<String> {
    match str::from_utf8(v) {
        Ok(s) => Ok(s.to_string()),
        Err(_) => Err(Error::DecompressionFailed),
    }
}

#[derive(Debug)]
enum QPackWithRefState {
    GetName { cnt: u8 },
    GetValueLength { len: u64, cnt: u8 },
    GetValue { offset: usize },
}

#[derive(Debug)]
enum QPackWithoutRefState {
    GetNameLength { len: u64, cnt: u8 },
    GetName { offset: usize },
    GetValueLength { len: u64, cnt: u8 },
    GetValue { offset: usize },
}

#[derive(Debug)]
enum QPackDecoderState {
    ReadInstruction,
    InsertWithNameRef {
        name_index: u64,
        name_static_table: bool,
        value: Vec<u8>,
        value_is_huffman: bool,
        state: QPackWithRefState,
    },
    InsertWithoutNameRef {
        name: Vec<u8>,
        name_is_huffman: bool,
        value: Vec<u8>,
        value_is_huffman: bool,
        state: QPackWithoutRefState,
    },
    Duplicate {
        index: u64,
        cnt: u8,
    },
    Capacity {
        capacity: u64,
        cnt: u8,
    },
}

#[derive(Debug)]
pub struct QPackDecoder {
    state: QPackDecoderState,
    table: HeaderTable,
    increment: u64,
    total_num_of_inserts: u64,
    max_entries: u64,
    send_buf: QPData,
    local_stream_id: Option<u64>,
    remote_stream_id: Option<u64>,
    max_table_size: u32,
    max_blocked_streams: u16,
    blocked_streams: Vec<(u64, u64)>, //stream_id and requested inserts count.
}

impl QPackDecoder {
    pub fn new(max_table_size: u32, max_blocked_streams: u16) -> QPackDecoder {
        qdebug!("Decoder: creating a new qpack decoder.");
        QPackDecoder {
            state: QPackDecoderState::ReadInstruction,
            table: HeaderTable::new(false),
            increment: 0,
            total_num_of_inserts: 0,
            max_entries: (max_table_size as f64 / 32.0).floor() as u64,
            send_buf: QPData::default(),
            local_stream_id: None,
            remote_stream_id: None,
            max_table_size: max_table_size,
            max_blocked_streams: max_blocked_streams,
            blocked_streams: Vec::new(),
        }
    }

    pub fn capacity(&self) -> u64 {
        self.table.capacity()
    }

    pub fn get_max_table_size(&self) -> u32 {
        self.max_table_size
    }

    pub fn get_blocked_streams(&self) -> u16 {
        self.max_blocked_streams
    }

    // returns a list of unblocked streams
    pub fn receive(&mut self, conn: &mut Connection, stream_id: u64) -> Res<Vec<u64>> {
        self.read_instructions(conn, stream_id)?;
        let base = self.table.base();
        let r = self
            .blocked_streams
            .iter()
            .filter(|(_, req)| req <= &base)
            .map(|(id, _)| *id)
            .collect::<Vec<_>>();
        self.blocked_streams.retain(|(_, req)| req > &base);
        Ok(r)
    }

    fn read_instructions(&mut self, conn: &mut Connection, stream_id: u64) -> Res<()> {
        let label = self.to_string();
        qdebug!([self] "reading instructions");
        loop {
            match self.state {
                QPackDecoderState::ReadInstruction => {
                    let mut b = [0; 1];
                    match conn.stream_recv(stream_id, &mut b) {
                        Err(_) => break Err(Error::DecoderStreamError),
                        Ok((amount, fin)) => {
                            if fin {
                                break Err(Error::ClosedCriticalStream);
                            }
                            if amount != 1 {
                                // wait for more data.
                                break Ok(());
                            }
                        }
                    }

                    if (b[0] & 0x80) != 0 {
                        // Insert With Name Reference
                        let static_t = (b[0] & 0x40) != 0;
                        let mut v: u64 = 0;
                        let mut cnt: u8 = 0;
                        let name_done = read_prefixed_encoded_int_with_connection_wrap(
                            conn, stream_id, &mut v, &mut cnt, 2, b[0], true,
                        )?;
                        self.state = QPackDecoderState::InsertWithNameRef {
                            name_index: v,
                            name_static_table: static_t,
                            value: Vec::new(),
                            value_is_huffman: false,
                            state: if name_done {
                                QPackWithRefState::GetValueLength { len: 0, cnt: 0 }
                            } else {
                                QPackWithRefState::GetName { cnt: cnt }
                            },
                        };
                        if !name_done {
                            // wait for more data
                            break Ok(());
                        }
                    } else if (b[0] & 0x40) != 0 {
                        // Insert Without Name Reference
                        let huffman = (b[0] & 0x20) != 0;
                        let mut v: u64 = 0;
                        let mut cnt: u8 = 0;
                        let name_done = read_prefixed_encoded_int_with_connection_wrap(
                            conn, stream_id, &mut v, &mut cnt, 3, b[0], true,
                        )?;
                        self.state = QPackDecoderState::InsertWithoutNameRef {
                            name: if name_done {
                                vec![0; v as usize]
                            } else {
                                Vec::new()
                            },
                            name_is_huffman: huffman,
                            value: Vec::new(),
                            value_is_huffman: false,
                            state: if name_done {
                                QPackWithoutRefState::GetName { offset: 0 }
                            } else {
                                QPackWithoutRefState::GetNameLength { len: v, cnt: cnt }
                            },
                        };
                        if !name_done {
                            // wait for more data
                            break Ok(());
                        }
                    } else if (b[0] & 0x20) == 0 {
                        // Duplicate
                        let mut v: u64 = 0;
                        let mut cnt: u8 = 0;
                        let done = read_prefixed_encoded_int_with_connection_wrap(
                            conn, stream_id, &mut v, &mut cnt, 3, b[0], true,
                        )?;
                        if done {
                            qdebug!([label] "received instruction - duplicate index={}", v);
                            self.table.duplicate(v)?;
                            self.total_num_of_inserts += 1;
                            self.increment += 1;
                            self.state = QPackDecoderState::ReadInstruction;
                        } else {
                            self.state = QPackDecoderState::Duplicate { index: v, cnt: cnt };
                            // wait for more data
                            break Ok(());
                        }
                    } else {
                        // Set Dynamic Table Capacity
                        let mut v: u64 = 0;
                        let mut cnt: u8 = 0;
                        let done = read_prefixed_encoded_int_with_connection_wrap(
                            conn, stream_id, &mut v, &mut cnt, 3, b[0], true,
                        )?;
                        if done {
                            self.set_capacity(v)?;
                            self.state = QPackDecoderState::ReadInstruction;
                        } else {
                            self.state = QPackDecoderState::Capacity {
                                capacity: v,
                                cnt: cnt,
                            };
                            // wait for more data
                            break Ok(());
                        }
                    }
                }
                QPackDecoderState::InsertWithNameRef {
                    ref mut name_static_table,
                    ref mut name_index,
                    ref mut value_is_huffman,
                    ref mut value,
                    ref mut state,
                } => {
                    match state {
                        QPackWithRefState::GetName { ref mut cnt } => {
                            let done = read_prefixed_encoded_int_with_connection_wrap(
                                conn, stream_id, name_index, cnt, 0, 0x0, false,
                            )?;
                            if !done {
                                // waiting for more data
                                break Ok(());
                            }
                            *state = QPackWithRefState::GetValueLength { len: 0, cnt: 0 };
                        }
                        QPackWithRefState::GetValueLength {
                            ref mut len,
                            ref mut cnt,
                        } => {
                            let mut b = [0; 1];
                            let mut prefix_len = 0;
                            if *cnt == 0 {
                                match conn.stream_recv(stream_id, &mut b) {
                                    Err(_) => break Err(Error::DecoderStreamError),
                                    Ok((amount, fin)) => {
                                        if fin {
                                            break Err(Error::ClosedCriticalStream);
                                        }
                                        if amount != 1 {
                                            // wait for more data.
                                            break Ok(());
                                        }
                                    }
                                }
                                prefix_len = 1;
                                *value_is_huffman = b[0] & 0x80 != 0;
                            }
                            let done = read_prefixed_encoded_int_with_connection_wrap(
                                conn,
                                stream_id,
                                len,
                                cnt,
                                prefix_len,
                                b[0],
                                if prefix_len > 0 { true } else { false },
                            )?;
                            if !done {
                                // waiting for more data
                                break Ok(());
                            }
                            *value = vec![0; *len as usize];
                            *state = QPackWithRefState::GetValue { offset: 0 };
                        }
                        QPackWithRefState::GetValue { ref mut offset } => {
                            match conn.stream_recv(stream_id, &mut value[*offset..]) {
                                Err(_) => break Err(Error::DecoderStreamError),
                                Ok((amount, fin)) => {
                                    if fin {
                                        break Err(Error::ClosedCriticalStream);
                                    }
                                    *offset += amount as usize;
                                }
                            }
                            if value.len() == *offset {
                                // We are done reading instruction, insert the new entry.
                                let mut value_to_insert: Vec<u8> = Vec::new();
                                if *value_is_huffman {
                                    value_to_insert = Huffman::default().decode(value)?;
                                } else {
                                    mem::swap(&mut value_to_insert, value);
                                }
                                qdebug!([label] "received instruction - insert with name ref index={} static={} value={:x?}", name_index, name_static_table, value_to_insert);
                                self.table.insert_with_name_ref(
                                    *name_static_table,
                                    *name_index,
                                    value_to_insert,
                                )?;
                                self.total_num_of_inserts += 1;
                                self.increment += 1;
                                self.state = QPackDecoderState::ReadInstruction;
                            } else {
                                // waiting for more data
                                break Ok(());
                            }
                        }
                    }
                }

                QPackDecoderState::InsertWithoutNameRef {
                    ref mut name,
                    ref mut name_is_huffman,
                    ref mut value,
                    ref mut value_is_huffman,
                    ref mut state,
                } => {
                    match state {
                        QPackWithoutRefState::GetNameLength {
                            ref mut len,
                            ref mut cnt,
                        } => {
                            let done = read_prefixed_encoded_int_with_connection_wrap(
                                conn, stream_id, len, cnt, 0, 0x0, false,
                            )?;
                            if !done {
                                // waiting for more data
                                break Ok(());
                            }
                            *name = vec![0; *len as usize];
                            *state = QPackWithoutRefState::GetName { offset: 0 };
                        }
                        QPackWithoutRefState::GetName { offset } => {
                            match conn.stream_recv(stream_id, &mut name[*offset..]) {
                                Err(_) => break Err(Error::DecoderStreamError),
                                Ok((amount, fin)) => {
                                    if fin {
                                        break Err(Error::ClosedCriticalStream);
                                    }
                                    *offset += amount as usize;
                                }
                            }

                            if name.len() == *offset {
                                *state = QPackWithoutRefState::GetValueLength { len: 0, cnt: 0 };
                            } else {
                                // waiting for more data
                                break Ok(());
                            }
                        }
                        QPackWithoutRefState::GetValueLength {
                            ref mut len,
                            ref mut cnt,
                        } => {
                            let mut b = [0; 1];
                            let mut prefix_len = 0;
                            if *cnt == 0 {
                                match conn.stream_recv(stream_id, &mut b) {
                                    Err(_) => break Err(Error::DecoderStreamError),
                                    Ok((amount, fin)) => {
                                        if fin {
                                            break Err(Error::ClosedCriticalStream);
                                        }
                                        if amount != 1 {
                                            // wait for more data.
                                            break Ok(());
                                        }
                                    }
                                }
                                prefix_len = 1;
                                *value_is_huffman = b[0] & 0x80 != 0;
                            }
                            let done = read_prefixed_encoded_int_with_connection_wrap(
                                conn,
                                stream_id,
                                len,
                                cnt,
                                prefix_len,
                                b[0],
                                if prefix_len > 0 { true } else { false },
                            )?;
                            if !done {
                                // waiting for more data
                                break Ok(());
                            }
                            *value = vec![0; *len as usize];
                            *state = QPackWithoutRefState::GetValue { offset: 0 };
                        }
                        QPackWithoutRefState::GetValue { ref mut offset } => {
                            match conn.stream_recv(stream_id, &mut value[*offset..]) {
                                Err(_) => break Err(Error::DecoderStreamError),
                                Ok((amount, fin)) => {
                                    if fin {
                                        break Err(Error::ClosedCriticalStream);
                                    }
                                    *offset += amount as usize;
                                }
                            }

                            if value.len() == *offset {
                                // We are done reading instruction, insert the new entry.
                                let mut name_to_insert: Vec<u8> = Vec::new();
                                if *name_is_huffman {
                                    name_to_insert = Huffman::default().decode(name)?;
                                } else {
                                    mem::swap(&mut name_to_insert, name);
                                }
                                let mut value_to_insert: Vec<u8> = Vec::new();
                                if *value_is_huffman {
                                    value_to_insert = Huffman::default().decode(value)?;
                                } else {
                                    mem::swap(&mut value_to_insert, value);
                                }
                                qdebug!([label] "received instruction - insert with name literal name={:x?} value={:x?}", name_to_insert, value_to_insert);
                                self.table.insert(name_to_insert, value_to_insert)?;
                                self.total_num_of_inserts += 1;
                                self.increment += 1;
                                self.state = QPackDecoderState::ReadInstruction;
                            } else {
                                // waiting for more data
                                break Ok(());
                            }
                        }
                    }
                }
                QPackDecoderState::Duplicate {
                    ref mut index,
                    ref mut cnt,
                } => {
                    let done = read_prefixed_encoded_int_with_connection_wrap(
                        conn, stream_id, index, cnt, 0, 0x0, false,
                    )?;
                    if done {
                        qdebug!([label] "received instruction - duplicate index={}", index);
                        self.table.duplicate(*index)?;
                        self.total_num_of_inserts += 1;
                        self.increment += 1;
                        self.state = QPackDecoderState::ReadInstruction;
                    } else {
                        // waiting for more data
                        break Ok(());
                    }
                }
                QPackDecoderState::Capacity {
                    ref mut capacity,
                    ref mut cnt,
                } => {
                    let done = read_prefixed_encoded_int_with_connection_wrap(
                        conn, stream_id, capacity, cnt, 0, 0x0, false,
                    )?;
                    if done {
                        let v = *capacity;
                        self.set_capacity(v)?;
                        self.state = QPackDecoderState::ReadInstruction;
                    } else {
                        // waiting for more data
                        break Ok(());
                    }
                }
            }
        }
    }

    pub fn set_capacity(&mut self, cap: u64) -> Res<()> {
        qdebug!([self] "received instruction capacity cap={}", cap);
        if cap > self.max_table_size as u64 {
            return Err(Error::EncoderStreamError);
        }
        self.table.set_capacity(cap);
        Ok(())
    }

    fn header_ack(&mut self, stream_id: u64) {
        self.send_buf
            .encode_prefixed_encoded_int(0x80, 1, stream_id);
    }

    pub fn cancel_stream(&mut self, stream_id: u64) {
        self.send_buf
            .encode_prefixed_encoded_int(0x40, 1, stream_id);
    }

    pub fn send(&mut self, conn: &mut Connection) -> Res<()> {
        // Encode increment instruction if needed.
        if self.increment > 0 {
            self.send_buf
                .encode_prefixed_encoded_int(0x00, 2, self.increment);
            self.increment = 0;
        }
        if self.send_buf.len() == 0 {
            Ok(())
        } else {
            if let Some(stream_id) = self.local_stream_id {
                match conn.stream_send(stream_id, self.send_buf.as_mut_vec()) {
                    Err(_) => Err(Error::DecoderStreamError),
                    Ok(r) => {
                        qdebug!([self] "{} bytes sent.", r);
                        self.send_buf.read(r as usize);
                        Ok(())
                    }
                }
            } else {
                Ok(())
            }
        }
    }

    // this function returns None if the stream is blocked waiting for table insertions.
    pub fn decode_header_block(
        &mut self,
        buf: &[u8],
        stream_id: u64,
    ) -> Res<Option<Vec<(String, String)>>> {
        qdebug!([self] "decode header block.");
        let mut reader = BufWrapper {
            buf: buf,
            offset: 0,
        };

        let (req_inserts, base) = self.read_base(&mut reader)?;
        qdebug!(
            [self]
            "requested inserts count is {} and base is {}",
            req_inserts,
            base
        );
        if self.table.base() < req_inserts {
            qdebug!(
                [self]
                "stream is blocked stream_id={} requested inserts count={}",
                stream_id,
                req_inserts
            );
            self.blocked_streams.push((stream_id, req_inserts));
            if self.blocked_streams.len() > self.max_blocked_streams as usize {
                return Err(Error::DecompressionFailed);
            }
            return Ok(None);
        }
        let mut h: Vec<(String, String)> = Vec::new();

        loop {
            if reader.done() {
                // Send header_ack
                if req_inserts != 0 {
                    self.header_ack(stream_id);
                }
                qdebug!([self] "done decoding header block.");
                break Ok(Some(h));
            }

            let b = reader.peek()?;
            if b & 0x80 != 0 {
                h.push(self.read_indexed(&mut reader, base)?);
            } else if b & 0x40 != 0 {
                h.push(self.read_literal_with_name_ref(&mut reader, base)?);
            } else if b & 0x20 != 0 {
                h.push(self.read_literal_with_name_literal(&mut reader)?);
                continue;
            } else if b & 0x10 != 0 {
                h.push(self.read_post_base_index(&mut reader, base)?);
            } else {
                h.push(self.read_literal_with_post_base_name_ref(&mut reader, base)?);
            }
        }
    }

    fn read_base(&self, buf: &mut BufWrapper) -> Res<(u64, u64)> {
        let req_insert_cnt = self.calc_req_insert_cnt(read_prefixed_encoded_int_slice(buf, 0)?)?;

        let s = buf.peek()? & 0x80 != 0;
        let base_delta = read_prefixed_encoded_int_slice(buf, 1)?;
        let base: u64;
        if !s {
            base = req_insert_cnt + base_delta;
        } else {
            if req_insert_cnt <= base_delta {
                return Err(Error::DecompressionFailed);
            }
            base = req_insert_cnt - base_delta - 1;
        }
        Ok((req_insert_cnt, base))
    }

    fn read_indexed(&self, buf: &mut BufWrapper, base: u64) -> Res<(String, String)> {
        let static_table = buf.peek()? & 0x40 != 0;
        let index = read_prefixed_encoded_int_slice(buf, 2)?;
        qdebug!([self] "decoder indexed {} static={}.", index, static_table);
        if static_table {
            match self.table.get_static(index) {
                Ok(entry) => Ok((to_string(entry.name())?, to_string(entry.value())?)),
                Err(_) => Err(Error::DecompressionFailed),
            }
        } else {
            if let Ok(entry) = self.table.get_dynamic(index, base, false) {
                Ok((to_string(entry.name())?, to_string(entry.value())?))
            } else {
                Err(Error::DecompressionFailed)
            }
        }
    }

    fn read_post_base_index(&self, buf: &mut BufWrapper, base: u64) -> Res<(String, String)> {
        let index = read_prefixed_encoded_int_slice(buf, 4)?;
        qdebug!([self] "decode post-based {}.", index);
        if let Ok(entry) = self.table.get_dynamic(index, base, true) {
            Ok((to_string(entry.name())?, to_string(entry.value())?))
        } else {
            Err(Error::DecompressionFailed)
        }
    }

    fn read_literal_with_name_ref(&self, buf: &mut BufWrapper, base: u64) -> Res<(String, String)> {
        qdebug!([self] "read literal with name reference.");
        // ignore n bit.
        let static_table = buf.peek()? & 0x10 != 0;
        let index = read_prefixed_encoded_int_slice(buf, 4)?;

        let mut name: Vec<u8>;
        if static_table {
            if let Ok(entry) = self.table.get_static(index) {
                name = entry.name().to_vec();
            } else {
                return Err(Error::DecompressionFailed);
            }
        } else {
            if let Ok(entry) = self.table.get_dynamic(index, base, false) {
                name = entry.name().to_vec();
            } else {
                return Err(Error::DecompressionFailed);
            }
        }

        let value_is_huffman = buf.peek()? & 0x80 != 0;
        let value_len = read_prefixed_encoded_int_slice(buf, 1)? as usize;

        let mut value: Vec<u8> = Vec::new();
        if value_is_huffman {
            value = Huffman::default().decode(buf.slice(value_len)?)?;
        } else {
            value.extend_from_slice(buf.slice(value_len)?);
        }
        qdebug!(
            [self]
            "name index={} static={} value={:x?}.",
            index,
            static_table,
            value
        );
        Ok((to_string(&name)?, to_string(&value)?))
    }

    fn read_literal_with_post_base_name_ref(
        &self,
        buf: &mut BufWrapper,
        base: u64,
    ) -> Res<(String, String)> {
        qdebug!([self] "decoder literal with post-based index.");
        // ignore n bit.
        let index = read_prefixed_encoded_int_slice(buf, 5)?;
        let mut name: Vec<u8>;
        if let Ok(entry) = self.table.get_dynamic(index, base, true) {
            name = entry.name().to_vec();
        } else {
            return Err(Error::DecompressionFailed);
        }

        let value_is_huffman = buf.peek()? & 0x80 != 0;
        let value_len = read_prefixed_encoded_int_slice(buf, 1)? as usize;

        let mut value: Vec<u8> = Vec::new();
        if value_is_huffman {
            value = Huffman::default().decode(buf.slice(value_len)?)?;
        } else {
            value.extend_from_slice(buf.slice(value_len)?);
        }

        qdebug!([self] "name={:x?} value={:x?}.", name, value);
        Ok((to_string(&name)?, to_string(&value)?))
    }

    fn read_literal_with_name_literal(&self, buf: &mut BufWrapper) -> Res<(String, String)> {
        qdebug!([self] "decode literal with name literal.");
        // ignore n bit.

        let name_is_huffman = buf.peek()? & 0x08 != 0;
        let name_len = read_prefixed_encoded_int_slice(buf, 5)? as usize;

        let mut name: Vec<u8> = Vec::new();
        if name_is_huffman {
            name = Huffman::default().decode(buf.slice(name_len)?)?;
        } else {
            name.extend_from_slice(buf.slice(name_len)?);
        }

        let value_is_huffman = buf.peek()? & 0x80 != 0;
        let value_len = read_prefixed_encoded_int_slice(buf, 1)? as usize;

        let mut value: Vec<u8> = Vec::new();
        if value_is_huffman {
            value = Huffman::default().decode(buf.slice(value_len)?)?;
        } else {
            value.extend_from_slice(buf.slice(value_len)?);
        }

        qdebug!([self] "name={:x?} value={:x?}.", name, value);
        Ok((to_string(&name)?, to_string(&value)?))
    }

    fn calc_req_insert_cnt(&self, encoded: u64) -> Res<u64> {
        if encoded == 0 {
            Ok(0)
        } else if self.max_entries == 0 {
            Err(Error::DecompressionFailed)
        } else {
            let full_range = 2 * self.max_entries;
            if encoded > full_range {
                return Err(Error::DecompressionFailed);
            }
            let max_value = self.total_num_of_inserts + self.max_entries;
            let max_wrapped = (max_value as f64 / full_range as f64).floor() as u64 * full_range;
            let mut req_insert_cnt = max_wrapped + encoded - 1;
            if req_insert_cnt > max_value {
                if req_insert_cnt < full_range {
                    return Err(Error::DecompressionFailed);
                } else {
                    req_insert_cnt -= full_range;
                }
            }
            Ok(req_insert_cnt)
        }
    }

    pub fn is_recv_stream(&self, stream_id: u64) -> bool {
        match self.remote_stream_id {
            Some(id) => id == stream_id,
            None => false,
        }
    }

    pub fn add_send_stream(&mut self, stream_id: u64) {
        if let Some(_) = self.local_stream_id {
            panic!("Adding multiple local streams");
        }
        self.local_stream_id = Some(stream_id);
        self.send_buf
            .write_byte(QPACK_UNI_STREAM_TYPE_DECODER as u8);
    }

    pub fn add_recv_stream(&mut self, stream_id: u64) {
        if let Some(_) = self.remote_stream_id {
            panic!("Adding multiple remote streams");
        }
        self.remote_stream_id = Some(stream_id);
    }

    pub fn has_recv_stream(&self) -> bool {
        match self.remote_stream_id {
            Some(_) => true,
            None => false,
        }
    }
}

impl ::std::fmt::Display for QPackDecoder {
    fn fmt(&self, f: &mut ::std::fmt::Formatter) -> ::std::fmt::Result {
        write!(f, "QPackDecoder {}", self.capacity())
    }
}

// this wraps read_prefixed_encoded_int_with_connection to return proper error.
fn read_prefixed_encoded_int_with_connection_wrap(
    conn: &mut Connection,
    stream_id: u64,
    val: &mut u64,
    cnt: &mut u8,
    prefix_len: u8,
    first_byte: u8,
    have_first_byte: bool,
) -> Res<bool> {
    match read_prefixed_encoded_int_with_connection(
        conn,
        stream_id,
        val,
        cnt,
        prefix_len,
        first_byte,
        have_first_byte,
    ) {
        Err(Error::ClosedCriticalStream) => Err(Error::ClosedCriticalStream),
        Err(_) => Err(Error::DecoderStreamError),
        Ok(done) => Ok(done),
    }
}

#[cfg(test)]
mod tests {
    use super::*;
    use neqo_crypto::init_db;
    use neqo_transport::frame::StreamType;
    use neqo_transport::{AppError, ConnectionEvent, Res};
    use std::net::SocketAddr;

    fn loopback() -> SocketAddr {
        "127.0.0.1:443".parse().unwrap()
    }

    fn now() -> u64 {
        0
    }

    fn connect() -> (QPackDecoder, Connection, Connection, u64, u64) {
        init_db("./../neqo-transport/db");
        let mut conn_c =
            Connection::new_client("example.com", &["alpn"], loopback(), loopback()).unwrap();
        let mut conn_s = Connection::new_server(&["key"], &["alpn"]).unwrap();
        let mut r = conn_c.process(vec![], now());
        r = conn_s.process(r.0, now());
        r = conn_c.process(r.0, now());
        conn_s.process(r.0, now());

        // create a stream
        let recv_stream_id = conn_s.stream_create(StreamType::UniDi).unwrap();
        let send_stream_id = conn_c.stream_create(StreamType::UniDi).unwrap();

        // create a decoder
        let mut decoder = QPackDecoder::new(300, 100);
        decoder.add_send_stream(send_stream_id);

        (decoder, conn_c, conn_s, recv_stream_id, send_stream_id)
    }

    fn test_instruction(
        capacity: u64,
        instruction: &[u8],
        err: Option<Error>,
        decoder_instruction: &[u8],
        check_capacity: u64,
    ) {
        let (mut decoder, mut conn_c, mut conn_s, recv_stream_id, send_stream_id) = connect();

        if capacity > 0 {
            if let Err(_) = decoder.set_capacity(capacity) {
                assert!(false);
            }
        }
        // send an instruction
        let _ = conn_s.stream_send(recv_stream_id, instruction);
        let mut r = conn_s.process(vec![], now());
        conn_c.process(r.0, now());
        if let Err(e) = decoder.read_instructions(&mut conn_c, recv_stream_id) {
            match err {
                Some(expected_err) => {
                    assert_eq!(expected_err, e);
                }
                None => assert!(false),
            };
        } else {
            match err {
                None => assert!(true),
                Some(e) => {
                    assert!(false);
                }
            };
        }

        decoder.send(&mut conn_c).unwrap();
        r = conn_c.process(vec![], now());
        conn_s.process(r.0, now());
        let mut found_instruction = false;
        let events = conn_s.events();
        for e in events {
            match e {
                ConnectionEvent::RecvStreamReadable { stream_id } => {
                    let mut buf = [0u8; 100];
                    let (amount, fin) = conn_s.stream_recv(stream_id, &mut buf).unwrap();
                    assert_eq!(fin, false);
                    assert_eq!(buf[..amount], decoder_instruction[..]);
                    found_instruction = true;
                }
                _ => {}
            }
        }
        assert_eq!(found_instruction, decoder_instruction.len() != 0);

        if check_capacity > 0 {
            assert_eq!(decoder.capacity(), check_capacity);
        }
    }

    // test insert_with_name_ref which fails because there is not enough space in the table
    #[test]
    fn test_recv_insert_with_name_ref_1() {
        test_instruction(
            0,
            &[0xc4, 0x04, 0x31, 0x32, 0x33, 0x34],
            Some(Error::DecoderStreamError),
            &[0x03],
            0,
        );
    }

    // test insert_name_ref that succeeds
    #[test]
    fn test_recv_insert_with_name_ref_2() {
        test_instruction(
            100,
            &[0xc4, 0x04, 0x31, 0x32, 0x33, 0x34],
            None,
            &[0x03, 0x01],
            0,
        );
    }

    // test insert with name literal - succeeds
    #[test]
    fn test_recv_insert_with_name_litarel_2() {
        test_instruction(
            200,
            &[
                0x4e, 0x63, 0x6f, 0x6e, 0x74, 0x65, 0x6e, 0x74, 0x2d, 0x6c, 0x65, 0x6e, 0x67, 0x74,
                0x68, 0x04, 0x31, 0x32, 0x33, 0x34,
            ],
            None,
            &[0x03, 0x01],
            0,
        );
    }

    #[test]
    fn test_recv_change_capacity() {
        test_instruction(0, &[0x3f, 0xa9, 0x01], None, &[0x03], 200);
    }

    #[test]
    fn test_recv_change_capacity_too_big() {
        test_instruction(
            0,
            &[0x3f, 0xf1, 0x02],
            Some(Error::EncoderStreamError),
            &[0x03],
            0,
        );
    }

    // this test tests header decoding, the header acks command and the insert count increment command.
    #[test]
    fn test_duplicate() {
        let (mut decoder, mut conn_c, mut conn_s, recv_stream_id, send_stream_id) = connect();

        if let Err(_) = decoder.set_capacity(60) {
            assert!(false);
        }

        // send an instruction
        let _ = conn_s.stream_send(
            recv_stream_id,
            &[
                0x4e, 0x63, 0x6f, 0x6e, 0x74, 0x65, 0x6e, 0x74, 0x2d, 0x6c, 0x65, 0x6e, 0x67, 0x74,
                0x68, 0x04, 0x31, 0x32, 0x33, 0x34,
            ],
        );
        let r = conn_s.process(vec![], now());
        conn_c.process(r.0, now());
        if let Err(_) = decoder.read_instructions(&mut conn_c, recv_stream_id) {
            assert!(false)
        }

        // send the second instruction, a duplicate instruction.
        let _ = conn_s.stream_send(recv_stream_id, &[0x00]);
        let mut r = conn_s.process(vec![], now());
        conn_c.process(r.0, now());
        if let Err(_) = decoder.read_instructions(&mut conn_c, recv_stream_id) {
            assert!(false)
        }

        decoder.send(&mut conn_c).unwrap();
        r = conn_c.process(vec![], now());
        conn_s.process(r.0, now());
        let mut found_instruction = false;
        let events = conn_s.events();
        for e in events {
            match e {
                ConnectionEvent::RecvStreamReadable { stream_id } => {
                    let mut buf = [0u8; 100];
                    let (amount, fin) = conn_s.stream_recv(stream_id, &mut buf).unwrap();
                    assert_eq!(fin, false);
                    assert_eq!(buf[..amount], [0x03, 0x02]);
                    found_instruction = true;
                }
                _ => {}
            }
        }
        assert!(found_instruction);
    }

    struct TestElement {
        pub headers: Vec<(String, String)>,
        pub header_block: &'static [u8],
        pub encoder_inst: &'static [u8],
    }

    #[test]
    fn test_header_block_decoder() {
        let test_cases: [TestElement; 6] = [
            // test a header with ref to static - encode_indexed
            TestElement {
                headers: vec![(String::from(":method"), String::from("GET"))],
                header_block: &[0x00, 0x00, 0xd1],
                encoder_inst: &[],
            },
            // test encode_literal_with_name_ref
            TestElement {
                headers: vec![(String::from(":path"), String::from("/somewhere"))],
                header_block: &[
                    0x00, 0x00, 0x51, 0x0a, 0x2f, 0x73, 0x6f, 0x6d, 0x65, 0x77, 0x68, 0x65, 0x72,
                    0x65,
                ],
                encoder_inst: &[],
            },
            // test adding a new header and encode_post_base_index, also test fix_header_block_prefix
            TestElement {
                headers: vec![(String::from("my-header"), String::from("my-value"))],
                header_block: &[0x02, 0x80, 0x10],
                encoder_inst: &[
                    0x49, 0x6d, 0x79, 0x2d, 0x68, 0x65, 0x61, 0x64, 0x65, 0x72, 0x08, 0x6d, 0x79,
                    0x2d, 0x76, 0x61, 0x6c, 0x75, 0x65,
                ],
            },
            // test encode_indexed with a ref to dynamic table.
            TestElement {
                headers: vec![(String::from("my-header"), String::from("my-value"))],
                header_block: &[0x02, 0x00, 0x80],
                encoder_inst: &[],
            },
            // test encode_literal_with_name_ref.
            TestElement {
                headers: vec![(String::from("my-header"), String::from("my-value2"))],
                header_block: &[
                    0x02, 0x00, 0x40, 0x09, 0x6d, 0x79, 0x2d, 0x76, 0x61, 0x6c, 0x75, 0x65, 0x32,
                ],
                encoder_inst: &[],
            },
            // test multiple headers
            TestElement {
                headers: vec![
                    (String::from(":method"), String::from("GET")),
                    (String::from(":path"), String::from("/somewhere")),
                    (String::from(":authority"), String::from("example.com")),
                    (String::from(":scheme"), String::from("https")),
                ],
                header_block: &[
                    0x00, 0x01, 0xd1, 0x51, 0x0a, 0x2f, 0x73, 0x6f, 0x6d, 0x65, 0x77, 0x68, 0x65,
                    0x72, 0x65, 0x50, 0x0b, 0x65, 0x78, 0x61, 0x6d, 0x70, 0x6c, 0x65, 0x2e, 0x63,
                    0x6f, 0x6d, 0xd7,
                ],
                encoder_inst: &[],
            },
        ];

        let (mut decoder, mut conn_c, mut conn_s, recv_stream_id, send_stream_id) = connect();

        if let Err(_) = decoder.set_capacity(200) {
            assert!(false);
        }

        let mut i = 0;
        for t in &test_cases {
            // send an instruction
            if t.encoder_inst.len() > 0 {
                let _ = conn_s.stream_send(recv_stream_id, t.encoder_inst);
                let r = conn_s.process(vec![], now());
                conn_c.process(r.0, now());
                if let Err(_) = decoder.read_instructions(&mut conn_c, recv_stream_id) {
                    assert!(false);
                }
            }

            if let Ok(headers) = decoder.decode_header_block(t.header_block, i) {
                if let Some(h) = headers {
                    assert_eq!(h, t.headers);
                } else {
                    assert!(false);
                }
            } else {
                assert!(false);
            }
            i += 1;
        }

        // test header acks and the insert count increment command
        decoder.send(&mut conn_c).unwrap();
        let r = conn_c.process(vec![], now());
        conn_s.process(r.0, now());
        let mut found_instruction = false;
        let events = conn_s.events();
        for e in events {
            match e {
                ConnectionEvent::RecvStreamReadable { stream_id } => {
                    let mut buf = [0u8; 100];
                    let (amount, fin) = conn_s.stream_recv(stream_id, &mut buf).unwrap();
                    assert_eq!(fin, false);
                    assert_eq!(buf[..amount], [0x03, 0x82, 0x83, 0x84, 0x1]);
                    found_instruction = true;
                }
                _ => {}
            }
        }
        assert!(found_instruction);
    }

    #[test]
    fn test_header_block_decoder_huffman() {
        let test_cases: [TestElement; 6] = [
            // test a header with ref to static - encode_indexed
            TestElement {
                headers: vec![(String::from(":method"), String::from("GET"))],
                header_block: &[0x00, 0x00, 0xd1],
                encoder_inst: &[],
            },
            // test encode_literal_with_name_ref
            TestElement {
                headers: vec![(String::from(":path"), String::from("/somewhere"))],
                header_block: &[
                    0x00, 0x00, 0x51, 0x87, 0x61, 0x07, 0xa4, 0xbe, 0x27, 0x2d, 0x85,
                ],
                encoder_inst: &[],
            },
            // test adding a new header and encode_post_base_index, also test fix_header_block_prefix
            TestElement {
                headers: vec![(String::from("my-header"), String::from("my-value"))],
                header_block: &[0x02, 0x80, 0x10],
                encoder_inst: &[
                    0x67, 0xa7, 0xd2, 0xd3, 0x94, 0x72, 0x16, 0xcf, 0x86, 0xa7, 0xd2, 0xdd, 0xc7,
                    0x45, 0xa5,
                ],
            },
            // test encode_indexed with a ref to dynamic table.
            TestElement {
                headers: vec![(String::from("my-header"), String::from("my-value"))],
                header_block: &[0x02, 0x00, 0x80],
                encoder_inst: &[],
            },
            // test encode_literal_with_name_ref.
            TestElement {
                headers: vec![(String::from("my-header"), String::from("my-value2"))],
                header_block: &[
                    0x02, 0x00, 0x40, 0x87, 0xa7, 0xd2, 0xdd, 0xc7, 0x45, 0xa5, 0x17,
                ],
                encoder_inst: &[],
            },
            // test multiple headers
            TestElement {
                headers: vec![
                    (String::from(":method"), String::from("GET")),
                    (String::from(":path"), String::from("/somewhere")),
                    (String::from(":authority"), String::from("example.com")),
                    (String::from(":scheme"), String::from("https")),
                ],
                header_block: &[
                    0x00, 0x01, 0xd1, 0x51, 0x87, 0x61, 0x07, 0xa4, 0xbe, 0x27, 0x2d, 0x85, 0x50,
                    0x88, 0x2f, 0x91, 0xd3, 0x5d, 0x05, 0x5c, 0x87, 0xa7, 0xd7,
                ],
                encoder_inst: &[],
            },
        ];

        let (mut decoder, mut conn_c, mut conn_s, recv_stream_id, send_stream_id) = connect();

        if let Err(_) = decoder.set_capacity(200) {
            assert!(false);
        }

        let mut i = 0;
        for t in &test_cases {
            // send an instruction.
            if t.encoder_inst.len() > 0 {
                let _ = conn_s.stream_send(recv_stream_id, t.encoder_inst);
                let r = conn_s.process(vec![], now());
                conn_c.process(r.0, now());
                // read the instruction.
                if let Err(_) = decoder.read_instructions(&mut conn_c, recv_stream_id) {
                    assert!(false);
                }
            }

            if let Ok(headers) = decoder.decode_header_block(t.header_block, i) {
                if let Some(h) = headers {
                    assert_eq!(h, t.headers);
                } else {
                    assert!(false);
                }
            } else {
                assert!(false);
            }
            i += 1;
        }

        // test header acks and the insert count increment command
        decoder.send(&mut conn_c).unwrap();
        let r = conn_c.process(vec![], now());
        conn_s.process(r.0, now());
        let mut found_instruction = false;
        let events = conn_s.events();
        for e in events {
            match e {
                ConnectionEvent::RecvStreamReadable { stream_id } => {
                    let mut buf = [0u8; 100];
                    let (amount, fin) = conn_s.stream_recv(stream_id, &mut buf).unwrap();
                    assert_eq!(fin, false);
                    assert_eq!(buf[..amount], [0x03, 0x82, 0x83, 0x84, 0x1]);
                    found_instruction = true;
                }
                _ => {}
            }
        }
        assert!(found_instruction);
    }
}<|MERGE_RESOLUTION|>--- conflicted
+++ resolved
@@ -4,10 +4,7 @@
 // option. This file may not be copied, modified, or distributed
 // except according to those terms.
 
-<<<<<<< HEAD
-=======
 #![allow(unused_variables, dead_code)]
->>>>>>> 3125557c
 use crate::huffman::Huffman;
 use crate::qpack_helper::{
     read_prefixed_encoded_int_slice, read_prefixed_encoded_int_with_connection, BufWrapper,
